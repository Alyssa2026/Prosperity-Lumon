--- conflicted
+++ resolved
@@ -313,8 +313,6 @@
         if quantity > 0:
             self.sell(price, quantity)
 
-
-
     
 
 class CombinedBasketStrategy(Strategy):
@@ -364,7 +362,6 @@
         to_buy = self.limit - position
         self.buy(price, to_buy)
 
-
     def go_short(self, state: TradingState) -> None:
         order_depth = state.order_depths[self.symbol]
         price = min(order_depth.buy_orders.keys())
@@ -384,135 +381,33 @@
             self.buy(price, -position)
 
 
-# This is the new pairs market making strategy.
-class PairsMarketMakingStrategy(Strategy):
-    def __init__(self, symbol1: str, symbol2: str, limit1: int, limit2: int,
-                buy_threshold: float, sell_threshold: float,
-                 exit_threshold: float, mean: float, std: float, order_size: int) -> None:
-        # Call the parent constructor with one of the symbols for reference.
-        super().__init__(symbol1, limit1)
-        self.symbol1 = symbol1
-        self.symbol2 = symbol2
-        self.limit1 = limit1
-        self.limit2 = limit2
-        self.buy_threshold = buy_threshold
-        self.sell_threshold = sell_threshold
-        self.exit_threshold = exit_threshold
-        self.mean = mean
-        self.std = std
-        self.order_size = order_size
-        # For the pair, orders will be stored in a dictionary mapping symbol -> list[Order]
-        self.orders = {}
-
-    def get_mid_price(self, state: TradingState, symbol: str) -> float | None:
-        order_depth = state.order_depths.get(symbol)
-        if not order_depth or not order_depth.buy_orders or not order_depth.sell_orders:
-            return None
-        best_bid = max(order_depth.buy_orders.keys())
-        best_ask = min(order_depth.sell_orders.keys())
-        return (best_bid + best_ask) / 2
-
-    # Overridden buy/sell methods that accept a symbol
-    def buy(self, symbol: str, price: int, quantity: int) -> None:
-        if symbol not in self.orders:
-            self.orders[symbol] = []
-        self.orders[symbol].append(Order(symbol, price, quantity))
-
-    def sell(self, symbol: str, price: int, quantity: int) -> None:
-        if symbol not in self.orders:
-            self.orders[symbol] = []
-        self.orders[symbol].append(Order(symbol, price, -quantity))
-
-    def act(self, state: TradingState) -> None:
-        mid1 = self.get_mid_price(state, self.symbol1)
-        mid2 = self.get_mid_price(state, self.symbol2)
-        if mid1 is None or mid2 is None:
-            return
-        # Calculate the current ratio between the two assets.
-        current_ratio = mid1 / mid2
-        z = (current_ratio - self.mean) / self.std if self.std != 0 else 0
-
-        pos1 = state.position.get(self.symbol1, 0)
-        pos2 = state.position.get(self.symbol2, 0)
-
-        # If the ratio is high, symbol1 may be overvalued relative to symbol2;
-        # sell symbol1 while buying symbol2.
-        if z > self.sell_threshold:
-            sell_price_sym1 = max(state.order_depths[self.symbol1].buy_orders.keys())
-            buy_price_sym2 = min(state.order_depths[self.symbol2].sell_orders.keys())
-            if pos1 > -self.limit1 and pos2 < self.limit2:
-                self.sell(self.symbol1, sell_price_sym1, self.order_size)
-                self.buy(self.symbol2, buy_price_sym2, self.order_size)
-        # If the ratio is low, symbol1 may be undervalued relative to symbol2;
-        # buy symbol1 while selling symbol2.
-        elif z < -self.buy_threshold:
-            buy_price_sym1 = min(state.order_depths[self.symbol1].sell_orders.keys())
-            sell_price_sym2 = max(state.order_depths[self.symbol2].buy_orders.keys())
-            if pos1 < self.limit1 and pos2 > -self.limit2:
-                self.buy(self.symbol1, buy_price_sym1, self.order_size)
-                self.sell(self.symbol2, sell_price_sym2, self.order_size)
-        # If the deviation has narrowed, close positions to lock in profit.
-        elif abs(z) < self.exit_threshold:
-            if pos1 > 0:
-                sell_price_sym1 = max(state.order_depths[self.symbol1].buy_orders.keys())
-                self.sell(self.symbol1, sell_price_sym1, pos1)
-            elif pos1 < 0:
-                buy_price_sym1 = min(state.order_depths[self.symbol1].sell_orders.keys())
-                self.buy(self.symbol1, buy_price_sym1, -pos1)
-            if pos2 > 0:
-                sell_price_sym2 = max(state.order_depths[self.symbol2].buy_orders.keys())
-                self.sell(self.symbol2, sell_price_sym2, pos2)
-            elif pos2 < 0:
-                buy_price_sym2 = min(state.order_depths[self.symbol2].sell_orders.keys())
-                self.buy(self.symbol2, buy_price_sym2, -pos2)
-
-    # We override run() so that it returns a dictionary mapping each symbol to its list of orders.
-    def run(self, state: TradingState) -> dict[str, list[Order]]:
-        self.orders = {}
-        self.act(state)
-        return self.orders
-
-    def save(self) -> JSON:
-        return {}
-
-    def load(self, data: JSON) -> None:
-        pass
-
-# Modified Trader that integrates the pairs strategy.
+
+
+
 class Trader:
     def __init__(self) -> None:
         limits = {
-<<<<<<< HEAD
             "KELP": 0,
             "RAINFOREST_RESIN": 0, 
-            "SQUID_INK": 50,
-            "CROISSANTS": 0,
-            "JAMS": 0,
-            "DJEMBES": 0,
-            "PICNIC_BASKET1": 0, 
-            "PICNIC_BASKET2": 0, 
-=======
-            "KELP": 50,
-            "RAINFOREST_RESIN": 50,
-            "SQUID_INK": 50,
+            "SQUID_INK": 0,
             "CROISSANTS": 250,
             "JAMS": 350,
             "DJEMBES": 60,
-            "PICNIC_BASKET1": 60,
-            "PICNIC_BASKET2": 100,
->>>>>>> 369b5187
+            "PICNIC_BASKET1": 60, 
+            "PICNIC_BASKET2": 100, 
         }
-        # Store individual strategies and, for croissants and jam, a combined pairs strategy.
-        # Note: Remove the separate "CROISSANTS" and "JAMS" strategies since they are handled as a pair.
+
         self.strategies = {
             "KELP": KelpStrategy("KELP", limits["KELP"]),
             "RAINFOREST_RESIN": RainforestResinStrategy("RAINFOREST_RESIN", limits["RAINFOREST_RESIN"]),
             "SQUID_INK": SquidInkStrategy("SQUID_INK", limits["SQUID_INK"]),
+            "CROISSANTS": Strategy("CROISSANTS", limits["CROISSANTS"]),
+            "JAMS": Strategy("JAMS", limits["JAMS"]),
             "DJEMBES": Strategy("DJEMBES", limits["DJEMBES"]),
             "PICNIC_BASKET1": CombinedBasketStrategy(
                 "PICNIC_BASKET1", limits["PICNIC_BASKET1"],
                 {"CROISSANTS": 6, "JAMS": 3, "DJEMBES": 1},
-                buy_z=0.7, sell_z=0.7, exit_z=0.2,
+                buy_z=.7, sell_z=.7, exit_z=.2,
                 mean=48.76, std=85.91
             ),
             "PICNIC_BASKET2": CombinedBasketStrategy(
@@ -521,39 +416,32 @@
                 buy_z=2.2, sell_z=0.9, exit_z=0.1,
                 mean=30.24, std=59.85
             ),
-          "CROISSANTS_JAMS": PairsMarketMakingStrategy(
-            "CROISSANTS", "JAMS",
-            limits["CROISSANTS"],
-            limits["JAMS"],
-            buy_threshold=1,        # Increase threshold if data indicates a larger move is required.
-            sell_threshold=1,       # Likewise for the sell threshold.
-            exit_threshold=0.25,      # Adjust exit threshold to match reversion characteristics.
-            mean=0.6519  ,          # Update to reflect the historical mean ratio.
-            std=0.0032  ,       # Update to reflect the measured standard deviation.
-            order_size=20         # Adjust order size based on trade frequency and liquidity.
-        )
-
         }
 
+
+
     def run(self, state: TradingState) -> Dict[str, List[Order]]:
+        """
+        Processes market orders and determines appropriate actions per strategy.
+        Uses KelpStrategy for KELP and OtherStrategy for all other symbols.
+        """
         logger.print(state.position)
+
         conversions = 0
-        # Use the strategy keys (not the raw state.order_depths) so that we include the pairs strategy.
         old_trader_data = json.loads(state.traderData) if state.traderData != "" else {}
         new_trader_data = {}
-        orders: Dict[str, List[Order]] = {}
-        # Iterate over the strategies, load/save each strategy's persistent data,
-        # and merge orders. For strategies returning a list (single symbol) we use their symbol as key,
-        # and for strategies returning a dict (multi-symbol, e.g. pairs) we update the orders dict.
-        for key, strategy in self.strategies.items():
-            if key in old_trader_data:
-                strategy.load(old_trader_data.get(key, None))
-            result = strategy.run(state)
-            if isinstance(result, list):  # single-symbol strategy
-                orders[strategy.symbol] = result
-            elif isinstance(result, dict):  # multi-symbol strategy
-                orders.update(result)
-            new_trader_data[key] = strategy.save()
+
+        orders = {}
+        for symbol in state.order_depths:
+            strategy = self.strategies[symbol]
+
+            if symbol in old_trader_data:
+                strategy.load(old_trader_data.get(symbol, None))
+
+            orders[symbol] = strategy.run(state)
+            new_trader_data[symbol] = strategy.save()
+
         trader_data = json.dumps(new_trader_data, separators=(",", ":"))
+
         logger.flush(state, orders, conversions, trader_data)
         return orders, conversions, trader_data